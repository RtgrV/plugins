<<<<<<< HEAD
## 2.0.0-nullsafety.3

* Dart null safety requires `2.12`.

## 2.0.0-nullsafety.2

* Bump SDK version.

## 2.0.0-nullsafety.1

* Merge master.

## 2.0.0-nullsafety

* Migration to null safety.
=======
## 1.0.2

* Update Flutter SDK constraint.
>>>>>>> 0251017c

## 1.0.1

* Android: Dispose video players when app is closed.

## 1.0.0

* Announce 1.0.0.

## 0.11.1+5

* Update Dart SDK constraint in example.
* Remove `test` dependency.
* Convert disabled driver test to integration_test.

## 0.11.1+4

* Add `toString()` to `Caption`.
* Fix a bug on Android when loading videos from assets would crash.

## 0.11.1+3

* Android: Upgrade ExoPlayer to 2.12.1.

## 0.11.1+2

* Update android compileSdkVersion to 29.

## 0.11.1+1

* Fixed uncanceled timers when calling `play` on the controller multiple times before `pause`, which
  caused value listeners to be called indefinitely (after `pause`) and more often than needed.

## 0.11.1

* Enable TLSv1.1 & TLSv1.2 for API 19 and below.

## 0.11.0

* Added option to set the video playback speed on the video controller.
* **Minor breaking change**: fixed `VideoPlayerValue.toString` to insert a comma after `isBuffering`.

## 0.10.12+5

* Depend on `video_player_platform_interface` version that contains the new `TestHostVideoPlayerApi`
  in order for tests to pass using the latest dependency.

## 0.10.12+4

* Keep handling deprecated Android v1 classes for backward compatibility.

## 0.10.12+3

* Avoiding uses or overrides a deprecated API in `VideoPlayerPlugin` class.

## 0.10.12+2

* Fix `setMixWithOthers` test.

## 0.10.12+1

* Depend on the version of `video_player_platform_interface` that contains the new `VideoPlayerOptions` class.

## 0.10.12

* Introduce VideoPlayerOptions to set the audio mix mode.

## 0.10.11+2

* Fix aspectRatio calculation when size.width or size.height are zero.

## 0.10.11+1

* Post-v2 Android embedding cleanups.

## 0.10.11

* iOS: Fixed crash when detaching from a dying engine.
* Android: Fixed exception when detaching from any engine.

## 0.10.10

* Migrated to [pigeon](https://pub.dev/packages/pigeon).

## 0.10.9+2

* Declare API stability and compatibility with `1.0.0` (more details at: https://github.com/flutter/flutter/wiki/Package-migration-to-1.0.0).

## 0.10.9+1

* Readme updated to include web support and details on how to use for web

## 0.10.9

* Remove Android dependencies fallback.
* Require Flutter SDK 1.12.13+hotfix.5 or greater.
* Fix CocoaPods podspec lint warnings.

## 0.10.8+2

* Replace deprecated `getFlutterEngine` call on Android.

## 0.10.8+1

* Make the pedantic dev_dependency explicit.

## 0.10.8

* Added support for cleaning up the plugin if used for add-to-app (Flutter
  v1.15.3 is required for that feature).


## 0.10.7

* `VideoPlayerController` support for reading closed caption files.
* `VideoPlayerValue` has a `caption` field for reading the current closed caption at any given time.

## 0.10.6

* `ClosedCaptionFile` and `SubRipCaptionFile` classes added to read
  [SubRip](https://en.wikipedia.org/wiki/SubRip) files into dart objects.

## 0.10.5+3

* Add integration instructions for the `web` platform.

## 0.10.5+2

* Make sure the plugin is correctly initialized

## 0.10.5+1

* Fixes issue where `initialize()` `Future` stalls when failing to load source
  data and does not throw an error.

## 0.10.5

* Support `web` by default.
* Require Flutter SDK 1.12.13+hotfix.4 or greater.

## 0.10.4+2

* Remove the deprecated `author:` field form pubspec.yaml
* Migrate the plugin to the pubspec platforms manifest.
* Require Flutter SDK 1.10.0 or greater.

## 0.10.4+1

* Fix pedantic lints. This fixes some potential race conditions in cases where
  futures within some video_player methods weren't being awaited correctly.

## 0.10.4

* Port plugin code to use the federated Platform Interface, instead of a MethodChannel directly.

## 0.10.3+3

* Add DartDocs and unit tests.

## 0.10.3+2

* Update the homepage to point to the new plugin location

## 0.10.3+1

* Dispose `FLTVideoPlayer` in `onTextureUnregistered` callback on iOS.
* Add a temporary fix to dispose the `FLTVideoPlayer` with a delay to avoid race condition.
* Updated the example app to include a new page that pop back after video is done playing.

## 0.10.3

* Add support for the v2 Android embedding. This shouldn't impact existing
  functionality.

## 0.10.2+6

* Remove AndroidX warnings.

## 0.10.2+5

* Update unit test for compatibility with Flutter stable branch.

## 0.10.2+4

* Define clang module for iOS.

## 0.10.2+3

* Fix bug where formatHint was not being pass down to network sources.

## 0.10.2+2

* Update and migrate iOS example project.

## 0.10.2+1

* Use DefaultHttpDataSourceFactory only when network schemas and use
DefaultHttpDataSourceFactory by default.

## 0.10.2

* **Android Only** Adds optional VideoFormat used to signal what format the plugin should try.

## 0.10.1+7

* Fix tests by ignoring deprecated member use.

## 0.10.1+6

* [iOS] Fixed a memory leak with notification observing.

## 0.10.1+5

* Fix race condition while disposing the VideoController.

## 0.10.1+4

* Fixed syntax error in README.md.

## 0.10.1+3

* Add missing template type parameter to `invokeMethod` calls.
* Bump minimum Flutter version to 1.5.0.
* Replace invokeMethod with invokeMapMethod wherever necessary.

## 0.10.1+2

* Example: Fixed tab display and added scroll view

## 0.10.1+1

* iOS: Avoid deprecated `seekToTime` API

## 0.10.1

* iOS: Consider a player only `initialized` once duration is determined.

## 0.10.0+8

* iOS: Fix an issue where the player sends initialization message incorrectly.

* Fix a few other IDE warnings.


## 0.10.0+7

* Android: Fix issue where buffering status in percentage instead of milliseconds

* Android: Update buffering status everytime we notify for position change

## 0.10.0+6

* Android: Fix missing call to `event.put("event", "completed");` which makes it possible to detect when the video is over.

## 0.10.0+5

* Fixed iOS build warnings about implicit retains.

## 0.10.0+4

* Android: Upgrade ExoPlayer to 2.9.6.

## 0.10.0+3

* Fix divide by zero bug on iOS.

## 0.10.0+2

* Added supported format documentation in README.

## 0.10.0+1

* Log a more detailed warning at build time about the previous AndroidX
  migration.

## 0.10.0

* **Breaking change**. Migrate from the deprecated original Android Support
  Library to AndroidX. This shouldn't result in any functional changes, but it
  requires any Android apps using this plugin to [also
  migrate](https://developer.android.com/jetpack/androidx/migrate) if they're
  using the original support library.

## 0.9.0

* Fixed the aspect ratio and orientation of videos. Videos are now properly displayed when recorded
 in portrait mode both in iOS and Android.

## 0.8.0

* Android: Upgrade ExoPlayer to 2.9.1
* Android: Use current gradle dependencies
* Android 9 compatibility fixes for Demo App

## 0.7.2

* Updated to use factories on exoplayer `MediaSource`s for Android instead of the now-deprecated constructors.

## 0.7.1

* Fixed null exception on Android when the video has a width or height of 0.

## 0.7.0

* Add a unit test for controller and texture changes. This is a breaking change since the interface
  had to be cleaned up to facilitate faking.

## 0.6.6

* Fix the condition where the player doesn't update when attached controller is changed.

## 0.6.5

* Eliminate race conditions around initialization: now initialization events are queued and guaranteed
  to be delivered to the Dart side. VideoPlayer widget is rebuilt upon completion of initialization.

## 0.6.4

* Android: add support for hls, dash and ss video formats.

## 0.6.3

* iOS: Allow audio playback in silent mode.

## 0.6.2

* `VideoPlayerController.seekTo()` is now frame accurate on both platforms.

## 0.6.1

* iOS: add missing observer removals to prevent crashes on deallocation.

## 0.6.0

* Android: use ExoPlayer instead of MediaPlayer for better video format support.

## 0.5.5

* **Breaking change** `VideoPlayerController.initialize()` now only completes after the controller is initialized.
* Updated example in README.md.

## 0.5.4

* Updated Gradle tooling to match Android Studio 3.1.2.

## 0.5.3

* Added video buffering status.

## 0.5.2

* Fixed a bug on iOS that could lead to missing initialization.
* Added support for HLS video on iOS.

## 0.5.1

* Fixed bug on video loop feature for iOS.

## 0.5.0

* Added the constructor `VideoPlayerController.file`.
* **Breaking change**. Changed `VideoPlayerController.isNetwork` to
  an enum `VideoPlayerController.dataSourceType`.

## 0.4.1

* Updated Flutter SDK constraint to reflect the changes in v0.4.0.

## 0.4.0

* **Breaking change**. Removed the `VideoPlayerController` constructor
* Added two new factory constructors `VideoPlayerController.asset` and
  `VideoPlayerController.network` to respectively play a video from the
  Flutter assets and from a network uri.

## 0.3.0

* **Breaking change**. Set SDK constraints to match the Flutter beta release.

## 0.2.1

* Fixed some signatures to account for strong mode runtime errors.
* Fixed spelling mistake in toString output.

## 0.2.0

* **Breaking change**. Renamed `VideoPlayerController.isErroneous` to `VideoPlayerController.hasError`.
* Updated documentation of when fields are available on `VideoPlayerController`.
* Updated links in README.md.

## 0.1.1

* Simplified and upgraded Android project template to Android SDK 27.
* Moved Android package to io.flutter.plugins.
* Fixed warnings from the Dart 2.0 analyzer.

## 0.1.0

* **Breaking change**. Upgraded to Gradle 4.1 and Android Studio Gradle plugin
  3.0.1. Older Flutter projects need to upgrade their Gradle setup as well in
  order to use this version of the plugin. Instructions can be found
  [here](https://github.com/flutter/flutter/wiki/Updating-Flutter-projects-to-Gradle-4.1-and-Android-Studio-Gradle-plugin-3.0.1).

## 0.0.7

* Added access to the video size.
* Made the VideoProgressIndicator render using a LinearProgressIndicator.

## 0.0.6

* Fixed a bug related to hot restart on Android.

## 0.0.5

* Added VideoPlayerValue.toString().
* Added FLT prefix to iOS types.

## 0.0.4

* The player will now pause on app pause, and resume on app resume.
* Implemented scrubbing on the progress bar.

## 0.0.3

* Made creating a VideoPlayerController a synchronous operation. Must be followed by a call to initialize().
* Added VideoPlayerController.setVolume().
* Moved the package to flutter/plugins github repo.

## 0.0.2

* Fix meta dependency version.

## 0.0.1

* Initial release<|MERGE_RESOLUTION|>--- conflicted
+++ resolved
@@ -1,4 +1,3 @@
-<<<<<<< HEAD
 ## 2.0.0-nullsafety.3
 
 * Dart null safety requires `2.12`.
@@ -14,11 +13,10 @@
 ## 2.0.0-nullsafety
 
 * Migration to null safety.
-=======
+
 ## 1.0.2
 
 * Update Flutter SDK constraint.
->>>>>>> 0251017c
 
 ## 1.0.1
 
